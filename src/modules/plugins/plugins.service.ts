--- conflicted
+++ resolved
@@ -1,4 +1,3 @@
-<<<<<<< HEAD
 import { Injectable, NotFoundException } from '@nestjs/common';
 import * as os from 'os';
 import * as _ from 'lodash';
@@ -555,561 +554,4 @@
     });
   }
 
-=======
-import { Injectable, NotFoundException } from '@nestjs/common';
-import * as os from 'os';
-import * as _ from 'lodash';
-import * as path from 'path';
-import * as fs from 'fs-extra';
-import * as child_process from 'child_process';
-import * as semver from 'semver';
-import * as rp from 'request-promise';
-import * as color from 'bash-color';
-import * as pty from 'node-pty-prebuilt-multiarch';
-
-import { Logger } from '../../core/logger/logger.service';
-import { ConfigService } from '../../core/config/config.service';
-
-export interface HomebridgePlugin {
-  name: string;
-  description?: string;
-  certifiedPlugin?: boolean;
-  publicPackage?: boolean;
-  installedVersion?: string;
-  latestVersion?: boolean;
-  updateAvailable?: boolean;
-  installPath?: string;
-  globalInstall?: boolean;
-  settingsSchema?: boolean;
-  links?: {
-    npm?: string;
-    homepage?: string;
-    bugs?: string;
-  };
-  author?: string;
-}
-
-@Injectable()
-export class PluginsService {
-  private npm: Array<string> = this.getNpmPath();
-  private paths: Array<string> = this.getBasePaths();
-
-  // installed plugin cache
-  private installedPlugins: HomebridgePlugin[];
-
-  // setup requests with default options
-  private rp = rp.defaults({
-    json: true,
-    headers: {
-      'User-Agent': this.configService.package.name,
-    },
-  });
-
-  constructor(
-    private configService: ConfigService,
-    private logger: Logger,
-  ) { }
-
-  /**
-   * Return an array of plugins currently installed
-   */
-  public async getInstalledPlugins(): Promise<HomebridgePlugin[]> {
-    const plugins: HomebridgePlugin[] = [];
-    const modules = await this.getInstalledModules();
-
-    // filter out non-homebridge plugins by name
-    const homebridgePlugins = modules
-      .filter(module => (module.name.indexOf('homebridge-') === 0))
-      .filter(async module => (await fs.pathExists(path.join(module.installPath, 'package.json')).catch(x => null)))
-      .filter(x => x);
-
-    await Promise.all(homebridgePlugins.map(async (pkg) => {
-      try {
-        const pjson = await fs.readJson(path.join(pkg.installPath, 'package.json'));
-        // check each plugin has the 'homebridge-plugin' keyword
-        if (pjson.keywords && pjson.keywords.includes('homebridge-plugin')) {
-          // parse the package.json for each plugin
-          const plugin = await this.parsePackageJson(pjson, pkg.path);
-
-          // filter out duplicate plugins and give preference to non-global plugins
-          if (!plugins.find(x => plugin.name === x.name)) {
-            plugins.push(plugin);
-          } else if (!plugin.globalInstall && plugins.find(x => plugin.name === x.name && x.globalInstall === true)) {
-            const index = plugins.findIndex(x => plugin.name === x.name && x.globalInstall === true);
-            plugins[index] = plugin;
-          }
-        }
-      } catch (e) {
-        this.logger.error(`Failed to parse plugin "${pkg.name}": ${e.message}`);
-      }
-    }));
-
-    this.installedPlugins = plugins;
-    return _.orderBy(plugins, ['updateAvailable', 'name'], ['desc', 'asc']);
-  }
-
-  /**
-   * Returns an array of out-of-date plugins
-   */
-  public async getOutOfDatePlugins(): Promise<HomebridgePlugin[]> {
-    const plugins = await this.getInstalledPlugins();
-    return plugins.filter(x => x.updateAvailable);
-  }
-
-  /**
-   * Search the npm registry for homebridge plugins
-   * @param query
-   */
-  public async searchNpmRegistry(query: string): Promise<HomebridgePlugin[]> {
-    if (!this.installedPlugins) {
-      await this.getInstalledPlugins();
-    }
-
-    const q = ((!query || !query.length) ? '' : query + '+') + 'keywords:homebridge-plugin+not:deprecated&size=30';
-    const searchResults = await this.rp.get(`https://registry.npmjs.org/-/v1/search?text=${q}`);
-
-    const result: HomebridgePlugin[] = searchResults.objects
-      .filter(x => x.package.name.indexOf('homebridge-') === 0)
-      .map((pkg) => {
-        let plugin: HomebridgePlugin = {
-          name: pkg.package.name,
-        };
-
-        // see if the plugin is already installed
-        const isInstalled = this.installedPlugins.find(x => x.name === plugin.name);
-        if (isInstalled) {
-          plugin = isInstalled;
-          return plugin;
-        }
-
-        // it's not installed; finish building the response
-        plugin.publicPackage = true;
-        plugin.installedVersion = null;
-        plugin.latestVersion = pkg.package.version;
-        plugin.description = (pkg.package.description) ?
-          pkg.package.description.replace(/(?:https?|ftp):\/\/[\n\S]+/g, '').trim() : pkg.package.name;
-        plugin.links = pkg.package.links;
-        plugin.author = (pkg.package.publisher) ? pkg.package.publisher.username : null;
-        plugin.certifiedPlugin = (pkg.package.name.indexOf('@homebridge/homebridge-') === 0);
-
-        return plugin;
-      });
-
-    return result;
-  }
-
-  /**
-   * Installs the requested plugin with NPM
-   * @param pluginName
-   * @param client
-   */
-  async installPlugin(pluginName: string, client) {
-    await this.getInstalledPlugins();
-
-    // install new plugins in the same location as this plugin
-    let installPath = (this.configService.customPluginPath) ?
-      this.configService.customPluginPath : this.installedPlugins.find(x => x.name === this.configService.name).installPath;
-
-    // prepare flags for npm command
-    const installOptions: Array<string> = [];
-
-    // check to see if custom plugin path is using a package.json file
-    if (installPath === this.configService.customPluginPath && await fs.pathExists(path.resolve(installPath, '../package.json'))) {
-      installOptions.push('--save');
-    }
-
-    installPath = path.resolve(installPath, '../');
-
-    await this.runNpmCommand([...this.npm, 'install', '--unsafe-perm', ...installOptions, `${pluginName}@latest`], installPath, client);
-
-    return true;
-  }
-
-  /**
-   * Removes the requested plugin with NPM
-   * @param pluginName
-   * @param client
-   */
-  async uninstallPlugin(pluginName: string, client) {
-    await this.getInstalledPlugins();
-    // find the plugin
-    const plugin = this.installedPlugins.find(x => x.name === pluginName);
-    if (!plugin) {
-      throw new Error(`Plugin "${pluginName}" Not Found`);
-    }
-
-    // get the currently installed
-    let installPath = plugin.installPath;
-
-    // prepare flags for npm command
-    const installOptions: Array<string> = [];
-
-    // check to see if custom plugin path is using a package.json file
-    if (installPath === this.configService.customPluginPath && await fs.pathExists(path.resolve(installPath, '../package.json'))) {
-      installOptions.push('--save');
-    }
-
-    installPath = path.resolve(installPath, '../');
-
-    await this.runNpmCommand([...this.npm, 'uninstall', '--unsafe-perm', ...installOptions, pluginName], installPath, client);
-
-    return true;
-  }
-
-  /**
-   * Updates the requested plugin with NPM
-   * @param pluginName
-   * @param client
-   */
-  async updatePlugin(pluginName: string, client) {
-    await this.getInstalledPlugins();
-    // find the plugin
-    const plugin = this.installedPlugins.find(x => x.name === pluginName);
-    if (!plugin) {
-      throw new Error(`Plugin "${pluginName}" Not Found`);
-    }
-
-    // get the currently installed
-    let installPath = plugin.installPath;
-
-    // prepare flags for npm command
-    const installOptions: Array<string> = [];
-
-    // check to see if custom plugin path is using a package.json file
-    if (installPath === this.configService.customPluginPath && await fs.pathExists(path.resolve(installPath, '../package.json'))) {
-      installOptions.push('--save');
-    }
-
-    installPath = path.resolve(installPath, '../');
-
-    await this.runNpmCommand([...this.npm, 'install', '--unsafe-perm', ...installOptions, `${pluginName}@latest`], installPath, client);
-
-    return true;
-  }
-
-  /**
-   * Gets the Homebridge package details
-   */
-  public async getHomebridgePackage() {
-    // try load from the "homebridgePackagePath" option first
-    if (this.configService.ui.homebridgePackagePath) {
-      const pjsonPath = path.join(this.configService.ui.homebridgePackagePath, 'package.json');
-      if (await fs.pathExists(pjsonPath)) {
-        return await this.parsePackageJson(await fs.readJson(pjsonPath), this.configService.ui.homebridgePackagePath);
-      } else {
-        this.logger.error(`"homebridgePath" (${this.configService.ui.homebridgePackagePath}) does not exist`);
-      }
-    }
-
-    const modules = await this.getInstalledModules();
-
-    const homebridgeInstalls = modules.filter(x => x.name === 'homebridge');
-
-    if (homebridgeInstalls.length > 1) {
-      this.logger.warn('Multiple Instances Of Homebridge Found Installed');
-      homebridgeInstalls.forEach((instance) => {
-        this.logger.warn(instance.installPath);
-      });
-    }
-
-    if (!homebridgeInstalls.length) {
-      this.logger.error('Unable To Find Homebridge Installation');
-      throw new Error('Unable To Find Homebridge Installation');
-    }
-
-    const homebridgeModule = homebridgeInstalls[0];
-    const pjson = await fs.readJson(path.join(homebridgeModule.installPath, 'package.json'));
-    const homebridge = await this.parsePackageJson(pjson, homebridgeModule.path);
-
-    return homebridge;
-  }
-
-  /**
-   * Updates the Homebridge package
-   */
-  public async updateHomebridgePackage(client) {
-    const homebridge = await this.getHomebridgePackage();
-
-    // get the currently installed
-    let installPath = homebridge.installPath;
-
-    // prepare flags for npm command
-    const installOptions: Array<string> = [];
-
-    // check to see if custom plugin path is using a package.json file
-    if (installPath === this.configService.customPluginPath && await fs.pathExists(path.resolve(installPath, '../package.json'))) {
-      installOptions.push('--save');
-    }
-
-    installPath = path.resolve(installPath, '../');
-
-    await this.runNpmCommand([...this.npm, 'install', '--unsafe-perm', ...installOptions, `${homebridge.name}@latest`], installPath, client);
-
-    return true;
-  }
-
-  /**
-   * Returns the config.schema.json for the plugin
-   * @param pluginName
-   */
-  public async getPluginConfigSchema(pluginName: string) {
-    if (!this.installedPlugins) await this.getInstalledPlugins();
-    const plugin = this.installedPlugins.find(x => x.name === pluginName);
-    if (!plugin) {
-      throw new NotFoundException();
-    }
-
-    const schemaPath = path.resolve(plugin.installPath, pluginName, 'config.schema.json');
-
-    if (await fs.pathExists(schemaPath)) {
-      const configSchema = await fs.readJson(schemaPath);
-
-      // modify this plugins schema to set the default port number
-      if (pluginName === this.configService.name) {
-        configSchema.schema.properties.port.default = this.configService.ui.port;
-      }
-
-      return configSchema;
-    } else {
-      throw new NotFoundException();
-    }
-  }
-
-  /**
-   * Returns the changelog from the npm package for a plugin
-   * @param pluginName
-   */
-  public async getPluginChangeLog(pluginName: string) {
-    await this.getInstalledPlugins();
-    const plugin = this.installedPlugins.find(x => x.name === pluginName);
-    if (!plugin) {
-      throw new NotFoundException();
-    }
-
-    const changeLog = path.resolve(plugin.installPath, plugin.name, 'CHANGELOG.md');
-
-    if (await fs.pathExists(changeLog)) {
-      return {
-        changelog: await fs.readFile(changeLog, 'utf8'),
-      };
-    } else {
-      throw new NotFoundException();
-    }
-  }
-
-  /**
-   * Get the latest release notes from GitHub for a plugin
-   * @param pluginName
-   */
-  public async getPluginRelease(pluginName: string) {
-    if (!this.installedPlugins) await this.getInstalledPlugins();
-    const plugin = this.installedPlugins.find(x => x.name === pluginName);
-    if (!plugin) {
-      throw new NotFoundException();
-    }
-
-    // plugin must have a homepage to workout Git Repo
-    if (!plugin.links.homepage) {
-      throw new NotFoundException();
-    }
-
-    // make sure the repo is GitHub
-    if (!plugin.links.homepage.match(/https:\/\/github.com/)) {
-      throw new NotFoundException();
-    }
-
-    try {
-      const repo = plugin.links.homepage.split('https://github.com/')[1].split('#readme')[0];
-      const release = await this.rp.get(`https://api.github.com/repos/${repo}/releases/latest`);
-      return {
-        name: release.name,
-        changelog: release.body,
-      };
-    } catch (e) {
-      throw new NotFoundException();
-    }
-  }
-
-  /**
-   * Returns a list of modules installed
-   */
-  private async getInstalledModules(): Promise<Array<{ name: string, path: string, installPath: string }>> {
-    const allModules = [];
-    // loop over each possible path to find installed plugins
-    for (const requiredPath of this.paths) {
-      const modules: any = await fs.readdir(requiredPath);
-      for (const module of modules) {
-        allModules.push({
-          name: module,
-          installPath: path.join(requiredPath, module),
-          path: requiredPath,
-        });
-      }
-    }
-    return allModules;
-  }
-
-  /**
-   * Helper function to work out where npm is
-   */
-  private getNpmPath() {
-    if (os.platform() === 'win32') {
-      // if running on windows find the full path to npm
-      const windowsNpmPath = [
-        path.join(process.env.APPDATA, 'npm/npm.cmd'),
-        path.join(process.env.ProgramFiles, 'nodejs/npm.cmd'),
-      ]
-        .filter(fs.existsSync);
-
-      if (windowsNpmPath.length) {
-        return [windowsNpmPath[0], '--no-update-notifier'];
-      } else {
-        this.logger.error(`ERROR: Cannot find npm binary. You will not be able to manage plugins or update homebridge.`);
-        this.logger.error(`ERROR: You might be able to fix this problem by running: npm install -g npm`);
-      }
-
-    }
-    // Linux and macOS don't require the full path to npm
-    return ['npm', '--no-update-notifier'];
-  }
-
-  /**
-   * Get the paths used by Homebridge to load plugins
-   * this is the same code used by homebridge to find plugins
-   * https://github.com/nfarina/homebridge/blob/c73a2885d62531925ea439b9ad6d149a285f6daa/lib/plugin.js#L105-L134
-   */
-  private getBasePaths() {
-    let paths = [];
-
-    // add the paths used by require()
-    paths = paths.concat(require.main.paths);
-
-    if (this.configService.customPluginPath) {
-      paths.unshift(this.configService.customPluginPath);
-    }
-
-    if (process.env.NODE_PATH) {
-      paths = process.env.NODE_PATH.split(path.delimiter)
-        .filter((p) => !!p) // trim out empty values
-        .concat(paths);
-    } else {
-      // Default paths for each system
-      if ((os.platform() === 'win32')) {
-        paths.push(path.join(process.env.APPDATA, 'npm/node_modules'));
-      } else {
-        paths.push('/usr/local/lib/node_modules');
-        paths.push('/usr/lib/node_modules');
-        paths.push(child_process.execSync('/bin/echo -n "$(npm --no-update-notifier -g prefix)/lib/node_modules"').toString('utf8'));
-      }
-    }
-
-    // filter out duplicates and non-existent paths
-    return _.uniq(paths).filter((requiredPath) => {
-      return fs.existsSync(requiredPath);
-    });
-  }
-
-  /**
-   * Convert the package.json into a HomebridgePlugin
-   * @param pjson
-   * @param installPath
-   */
-  private async parsePackageJson(pjson, installPath: string): Promise<HomebridgePlugin> {
-    const plugin = {
-      name: pjson.name,
-      description: (pjson.description) ?
-        pjson.description.replace(/(?:https?|ftp):\/\/[\n\S]+/g, '').trim() : pjson.name,
-      certifiedPlugin: (pjson.name.indexOf('@homebridge/homebridge-') === 0),
-      installedVersion: installPath ? (pjson.version || '0.0.1') : null,
-      globalInstall: (installPath !== this.configService.customPluginPath),
-      settingsSchema: await fs.pathExists(path.resolve(installPath, pjson.name, 'config.schema.json')),
-      installPath,
-    };
-
-    return this.getPluginFromNpm(plugin);
-  }
-
-  /**
-   * Accepts a HomebridgePlugin and adds data from npm
-   * @param plugin
-   */
-  private async getPluginFromNpm(plugin: HomebridgePlugin): Promise<HomebridgePlugin> {
-    try {
-      const pkg = await this.rp.get(`https://registry.npmjs.org/${encodeURIComponent(plugin.name).replace('%40', '@')}`);
-      plugin.publicPackage = true;
-      plugin.latestVersion = pkg['dist-tags'].latest;
-      plugin.updateAvailable = semver.lt(plugin.installedVersion, plugin.latestVersion);
-      plugin.links = {
-        npm: `https://www.npmjs.com/package/${plugin.name}`,
-        homepage: pkg.homepage,
-        bugs: (pkg.bugs) ? pkg.bugs.url : null,
-      };
-      plugin.author = (pkg.maintainers.length) ? pkg.maintainers[0].name : null;
-    } catch (e) {
-      if (e.statusCode !== 404) {
-        this.logger.error(e.message);
-      }
-      plugin.publicPackage = false;
-      plugin.latestVersion = null;
-      plugin.updateAvailable = false;
-      plugin.links = {};
-    }
-    return plugin;
-  }
-
-  /**
-   * Executes an NPM command
-   * @param command
-   * @param cwd
-   * @param client
-   */
-  private async runNpmCommand(command: Array<string>, cwd: string, client) {
-    let timeoutTimer;
-    command = command.filter(x => x.length);
-
-    // sudo mode is requested in plugin config
-    if (this.configService.ui.sudo) {
-      command.unshift('sudo', '-E', '-n');
-    }
-
-    this.logger.log(`Running Command: ${command.join(' ')}`);
-
-    client.emit('stdout', color.cyan(`USER: ${os.userInfo().username}\n\r`));
-    client.emit('stdout', color.cyan(`DIR: ${cwd}\n\r`));
-    client.emit('stdout', color.cyan(`CMD: ${command.join(' ')}\n\r\n\r`));
-
-    await new Promise((resolve, reject) => {
-      const term = pty.spawn(command.shift(), command, {
-        name: 'xterm-color',
-        cols: 80,
-        rows: 30,
-        cwd,
-        env: process.env,
-      });
-
-      // send stdout data from the process to all clients
-      term.on('data', (data) => {
-        client.emit('stdout', data);
-      });
-
-      // send an error message to the client if the command does not exit with code 0
-      term.on('exit', (code) => {
-        if (code === 0) {
-          clearTimeout(timeoutTimer);
-          client.emit('stdout', color.green(`\n\rCommand succeeded!.\n\r`));
-          resolve();
-        } else {
-          clearTimeout(timeoutTimer);
-          reject('Command failed. Please review log for details.');
-        }
-      });
-
-      // if the command spends to long trying to execute kill it after 5 minutes
-      timeoutTimer = setTimeout(() => {
-        term.kill('SIGTERM');
-      }, 300000);
-    });
-  }
-
->>>>>>> e12502dc
 }